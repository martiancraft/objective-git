--- conflicted
+++ resolved
@@ -99,7 +99,6 @@
 	return [GTTreeEntry entryWithEntry:entry parentTree:nil];
 }
 
-<<<<<<< HEAD
 - (GTTreeEntry *)addEntryWithData:(NSData *)data filename:(NSString *)filename filemode:(GTFileMode)filemode error:(NSError **)error {
 	NSParameterAssert(data != nil);
 	NSParameterAssert(filename != nil);
@@ -118,14 +117,6 @@
 
 	const git_tree_entry *entry = NULL;
 	int status = git_treebuilder_insert(&entry, self.git_treebuilder, filename.UTF8String, gitOid, (git_filemode_t)filemode);
-=======
-- (GTTreeEntry *)addEntryWithOID:(GTOID *)oid filename:(NSString *)filename filemode:(GTFileMode)filemode error:(NSError **)error {
-	NSParameterAssert(oid != nil);
-	NSParameterAssert(filename != nil);
-
-	const git_tree_entry *entry = NULL;
-	int status = git_treebuilder_insert(&entry, self.git_treebuilder, filename.UTF8String, oid.git_oid, (git_filemode_t)filemode);
->>>>>>> 38c31735
 	
 	if (status != GIT_OK) {
 		if (error != NULL) *error = [NSError git_errorFor:status withAdditionalDescription:@"Failed to add entry %@ to tree builder.", oid.SHA];
@@ -135,15 +126,10 @@
 	return [GTTreeEntry entryWithEntry:entry parentTree:nil];
 }
 
-<<<<<<< HEAD
-- (GTTreeEntry *)addEntryWithSHA:(NSString *)sha filename:(NSString *)filename filemode:(GTFileMode)filemode error:(NSError **)error {
-	return [self addEntryWithOID:[GTOID oidWithSHA:sha] filename:filename filemode:filemode error:error];
-=======
 - (GTTreeEntry *)addEntryWithSHA:(NSString *)sha filename:(NSString *)filename filemode:(GTFileMode)filemode error:(NSError *__autoreleasing *)error {
 	GTOID *oid = [[GTOID alloc] initWithSHA:sha error:error];
 	if (oid == nil) return nil;
 	return [self addEntryWithOID:oid filename:filename filemode:filemode error:error];
->>>>>>> 38c31735
 }
 
 - (BOOL)removeEntryWithFilename:(NSString *)filename error:(NSError **)error {
