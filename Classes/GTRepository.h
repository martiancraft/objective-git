--- conflicted
+++ resolved
@@ -40,11 +40,8 @@
 @class GTOdbObject;
 @class GTSignature;
 @class GTSubmodule;
-<<<<<<< HEAD
 @class GTDiffFile;
-=======
 @class GTTag;
->>>>>>> 085eeac4
 
 // Options returned from the enumerateFileStatusUsingBlock: function
 enum {
@@ -301,39 +298,6 @@
 // Returns the index, or nil if an error occurred.
 - (GTIndex *)indexWithError:(NSError **)error;
 
-<<<<<<< HEAD
-// Checkout a commit
-//
-// targetCommit  - The commit to checkout.
-// strategy      - The checkout strategy to use.
-// notifyFlags   - Flags that indicate which notifications should cause `notifyBlock`
-//                 to be called.
-// error         - The error if one occurred. Can be NULL.
-// notifyBlock   - The block to call back for notification handling. Can be nil.
-// progressBlock - The block to call back for progress updates. Can be nil.
-//
-// Returns YES if operation was successful, NO otherwise
-- (BOOL)checkoutCommit:(GTCommit *)targetCommit strategy:(GTCheckoutStrategyType)strategy notifyFlags:(GTCheckoutNotifyFlags)notifyFlags error:(NSError **)error progressBlock:(void (^)(NSString *path, NSUInteger completedSteps, NSUInteger totalSteps))progressBlock notifyBlock:(int (^)(GTCheckoutNotifyFlags why, NSString *path, GTDiffFile *baseline, GTDiffFile *target, GTDiffFile *workdir))notifyBlock;
-
-// Checkout a reference
-//
-// targetCommit  - The reference to checkout.
-// strategy      - The checkout strategy to use.
-// notifyFlags   - Flags that indicate which notifications should cause `notifyBlock`
-//                 to be called.
-// error         - The error if one occurred. Can be NULL.
-// notifyBlock   - The block to call back for notification handling. Can be nil.
-// progressBlock - The block to call back for progress updates. Can be nil.
-//
-// Returns YES if operation was successful, NO otherwise
-- (BOOL)checkoutReference:(GTReference *)targetReference strategy:(GTCheckoutStrategyType)strategy notifyFlags:(GTCheckoutNotifyFlags)notifyFlags error:(NSError **)error progressBlock:(void (^)(NSString *path, NSUInteger completedSteps, NSUInteger totalSteps))progressBlock notifyBlock:(int (^)(GTCheckoutNotifyFlags why, NSString *path, GTDiffFile *baseline, GTDiffFile *target, GTDiffFile *workdir))notifyBlock;
-
-// Convenience wrapper for checkoutCommit:strategy:notifyFlags:error:notifyBlock:progressBlock without notifications
-- (BOOL)checkoutCommit:(GTCommit *)target strategy:(GTCheckoutStrategyType)strategy error:(NSError **)error progressBlock:(void (^)(NSString *path, NSUInteger completedSteps, NSUInteger totalSteps))progressBlock;
-
-// Convenience wrapper for checkoutReference:strategy:notifyFlags:error:notifyBlock:progressBlock without notifications
-- (BOOL)checkoutReference:(GTReference *)target strategy:(GTCheckoutStrategyType)strategy error:(NSError **)error progressBlock:(void (^)(NSString *path, NSUInteger completedSteps, NSUInteger totalSteps))progressBlock;
-=======
 // Creates a new lightweight tag in this repository.
 //
 // name   - Name for the tag; this name is validated
@@ -378,6 +342,37 @@
 //
 // Returns the newly created tag or nil on error.
 - (GTTag *)createTagNamed:(NSString *)tagName target:(GTObject *)theTarget tagger:(GTSignature *)theTagger message:(NSString *)theMessage error:(NSError **)error;
->>>>>>> 085eeac4
+
+// Checkout a commit
+//
+// targetCommit  - The commit to checkout.
+// strategy      - The checkout strategy to use.
+// notifyFlags   - Flags that indicate which notifications should cause `notifyBlock`
+//                 to be called.
+// error         - The error if one occurred. Can be NULL.
+// notifyBlock   - The block to call back for notification handling. Can be nil.
+// progressBlock - The block to call back for progress updates. Can be nil.
+//
+// Returns YES if operation was successful, NO otherwise
+- (BOOL)checkoutCommit:(GTCommit *)targetCommit strategy:(GTCheckoutStrategyType)strategy notifyFlags:(GTCheckoutNotifyFlags)notifyFlags error:(NSError **)error progressBlock:(void (^)(NSString *path, NSUInteger completedSteps, NSUInteger totalSteps))progressBlock notifyBlock:(int (^)(GTCheckoutNotifyFlags why, NSString *path, GTDiffFile *baseline, GTDiffFile *target, GTDiffFile *workdir))notifyBlock;
+
+// Checkout a reference
+//
+// targetCommit  - The reference to checkout.
+// strategy      - The checkout strategy to use.
+// notifyFlags   - Flags that indicate which notifications should cause `notifyBlock`
+//                 to be called.
+// error         - The error if one occurred. Can be NULL.
+// notifyBlock   - The block to call back for notification handling. Can be nil.
+// progressBlock - The block to call back for progress updates. Can be nil.
+//
+// Returns YES if operation was successful, NO otherwise
+- (BOOL)checkoutReference:(GTReference *)targetReference strategy:(GTCheckoutStrategyType)strategy notifyFlags:(GTCheckoutNotifyFlags)notifyFlags error:(NSError **)error progressBlock:(void (^)(NSString *path, NSUInteger completedSteps, NSUInteger totalSteps))progressBlock notifyBlock:(int (^)(GTCheckoutNotifyFlags why, NSString *path, GTDiffFile *baseline, GTDiffFile *target, GTDiffFile *workdir))notifyBlock;
+
+// Convenience wrapper for checkoutCommit:strategy:notifyFlags:error:notifyBlock:progressBlock without notifications
+- (BOOL)checkoutCommit:(GTCommit *)target strategy:(GTCheckoutStrategyType)strategy error:(NSError **)error progressBlock:(void (^)(NSString *path, NSUInteger completedSteps, NSUInteger totalSteps))progressBlock;
+
+// Convenience wrapper for checkoutReference:strategy:notifyFlags:error:notifyBlock:progressBlock without notifications
+- (BOOL)checkoutReference:(GTReference *)target strategy:(GTCheckoutStrategyType)strategy error:(NSError **)error progressBlock:(void (^)(NSString *path, NSUInteger completedSteps, NSUInteger totalSteps))progressBlock;
 
 @end