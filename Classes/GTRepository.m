//
//  GTRepository.m
//  ObjectiveGitFramework
//
//  Created by Timothy Clem on 2/17/11.
//
//  The MIT License
//
//  Copyright (c) 2011 Tim Clem
//
//  Permission is hereby granted, free of charge, to any person obtaining a copy
//  of this software and associated documentation files (the "Software"), to deal
//  in the Software without restriction, including without limitation the rights
//  to use, copy, modify, merge, publish, distribute, sublicense, and/or sell
//  copies of the Software, and to permit persons to whom the Software is
//  furnished to do so, subject to the following conditions:
//
//  The above copyright notice and this permission notice shall be included in
//  all copies or substantial portions of the Software.
//
//  THE SOFTWARE IS PROVIDED "AS IS", WITHOUT WARRANTY OF ANY KIND, EXPRESS OR
//  IMPLIED, INCLUDING BUT NOT LIMITED TO THE WARRANTIES OF MERCHANTABILITY,
//  FITNESS FOR A PARTICULAR PURPOSE AND NONINFRINGEMENT. IN NO EVENT SHALL THE
//  AUTHORS OR COPYRIGHT HOLDERS BE LIABLE FOR ANY CLAIM, DAMAGES OR OTHER
//  LIABILITY, WHETHER IN AN ACTION OF CONTRACT, TORT OR OTHERWISE, ARISING FROM,
//  OUT OF OR IN CONNECTION WITH THE SOFTWARE OR THE USE OR OTHER DEALINGS IN
//  THE SOFTWARE.
//

#import "GTRepository.h"
#import "GTBranch.h"
#import "GTCommit.h"
#import "GTConfiguration+Private.h"
#import "GTConfiguration.h"
#import "GTEnumerator.h"
#import "GTIndex.h"
#import "GTObject.h"
#import "GTObjectDatabase.h"
#import "GTOID.h"
#import "GTSignature.h"
#import "GTSubmodule.h"
#import "GTTag.h"
#import "GTTreeBuilder.h"
#import "NSError+Git.h"
#import "NSString+Git.h"
#import "GTDiffFile.h"
#import "GTTree.h"
#import "GTCredential.h"
#import "GTCredential+Private.h"
#import "NSArray+StringArray.h"

NSString *const GTRepositoryCloneOptionsBare = @"GTRepositoryCloneOptionsBare";
NSString *const GTRepositoryCloneOptionsCheckout = @"GTRepositoryCloneOptionsCheckout";
NSString *const GTRepositoryCloneOptionsTransportFlags = @"GTRepositoryCloneOptionsTransportFlags";
NSString *const GTRepositoryCloneOptionsCredentialProvider = @"GTRepositoryCloneOptionsCredentialProvider";

typedef void (^GTRepositorySubmoduleEnumerationBlock)(GTSubmodule *submodule, BOOL *stop);
typedef void (^GTRepositoryTagEnumerationBlock)(GTTag *tag, BOOL *stop);

// Used as a payload for submodule enumeration.
//
// recursive        - Whether submodule enumeration should recurse.
// parentRepository - The repository that the submodule is contained within.
// block            - The block to invoke for each submodule.
typedef struct {
	BOOL recursive;
	__unsafe_unretained GTRepository *parentRepository;
	__unsafe_unretained GTRepositorySubmoduleEnumerationBlock block;
} GTRepositorySubmoduleEnumerationInfo;


@interface GTRepository ()
@property (nonatomic, assign, readonly) git_repository *git_repository;
@end

@implementation GTRepository

- (NSString *)description {
	return [NSString stringWithFormat:@"<%@: %p> displayURL: %@", self.class, self, self.displayURL];
}

- (BOOL)isEqual:(GTRepository *)repo {
	if (![repo isKindOfClass:GTRepository.class]) return NO;
	return [self.gitDirectoryURL isEqual:repo.gitDirectoryURL];
}

- (void)dealloc {
	if (_git_repository != NULL) {
		git_repository_free(_git_repository);
		_git_repository = NULL;
	}
}

#pragma mark API

+ (BOOL)isAGitDirectory:(NSURL *)directory {
	NSFileManager *fm = [[NSFileManager alloc] init];
	BOOL isDir = NO;
	NSURL *headFileURL = [directory URLByAppendingPathComponent:@"HEAD"];

	if ([fm fileExistsAtPath:headFileURL.path isDirectory:&isDir] && !isDir) {
		NSURL *objectsDir = [directory URLByAppendingPathComponent:@"objects"];
		if ([fm fileExistsAtPath:objectsDir.path isDirectory:&isDir] && isDir) {
			return YES;
		}
	}

	return NO;
}

+ (instancetype)initializeEmptyRepositoryAtFileURL:(NSURL *)localFileURL error:(NSError **)error {
	return [self initializeEmptyRepositoryAtFileURL:localFileURL bare:NO error:error];
}

+ (instancetype)initializeEmptyRepositoryAtFileURL:(NSURL *)localFileURL bare:(BOOL)bare error:(NSError **)error {
	if (!localFileURL.isFileURL || localFileURL.path == nil) {
		if (error != NULL) *error = [NSError errorWithDomain:NSCocoaErrorDomain code:NSFileWriteUnsupportedSchemeError userInfo:@{ NSLocalizedDescriptionKey: NSLocalizedString(@"Invalid file path URL to initialize repository.", @"") }];
		return NO;
	}

	const char *path = localFileURL.path.fileSystemRepresentation;
	git_repository *repository = NULL;
	int gitError = git_repository_init(&repository, path, bare);
	if (gitError != GIT_OK || repository == NULL) {
		if (error != NULL) *error = [NSError git_errorFor:gitError description:@"Failed to initialize empty repository at URL %@.", localFileURL];
		return nil;
	}

	return [[self alloc] initWithGitRepository:repository];
}

+ (id)repositoryWithURL:(NSURL *)localFileURL error:(NSError **)error {
	return [[self alloc] initWithURL:localFileURL error:error];
}

- (id)initWithGitRepository:(git_repository *)repository {
	NSParameterAssert(repository != nil);

	self = [super init];
	if (self == nil) return nil;

	_git_repository = repository;

	return self;
}

- (id)initWithURL:(NSURL *)localFileURL error:(NSError **)error {
	if (![localFileURL isFileURL] || localFileURL.path == nil) {
		if (error != NULL) *error = [NSError errorWithDomain:NSCocoaErrorDomain code:NSFileReadUnsupportedSchemeError userInfo:@{ NSLocalizedDescriptionKey: NSLocalizedString(@"Invalid file path URL to open.", @"") }];
		return nil;
	}

	git_repository *r;
	int gitError = git_repository_open(&r, localFileURL.path.fileSystemRepresentation);
	if (gitError < GIT_OK) {
		if (error != NULL) *error = [NSError git_errorFor:gitError description:@"Failed to open repository at URL %@.", localFileURL];
		return nil;
	}

	return [self initWithGitRepository:r];
}


typedef void(^GTTransferProgressBlock)(const git_transfer_progress *progress);

static void checkoutProgressCallback(const char *path, size_t completedSteps, size_t totalSteps, void *payload) {
	if (payload == NULL) return;
	void (^block)(NSString *, NSUInteger, NSUInteger) = (__bridge id)payload;
	NSString *nsPath = (path != NULL ? [NSString stringWithUTF8String:path] : nil);
	block(nsPath, completedSteps, totalSteps);
}

static int transferProgressCallback(const git_transfer_progress *progress, void *payload) {
	if (payload == NULL) return 0;
	struct GTClonePayload *pld = payload;
	if (pld->transferProgressBlock == NULL) return 0;
	pld->transferProgressBlock(progress);
	return 0;
}

struct GTClonePayload {
	// credProvider must be first for compatibility with GTCredentialAcquireCallbackInfo
	__unsafe_unretained GTCredentialProvider *credProvider;
	__unsafe_unretained GTTransferProgressBlock transferProgressBlock;
};

+ (id)cloneFromURL:(NSURL *)originURL toWorkingDirectory:(NSURL *)workdirURL options:(NSDictionary *)options error:(NSError **)error transferProgressBlock:(void (^)(const git_transfer_progress *))transferProgressBlock checkoutProgressBlock:(void (^)(NSString *path, NSUInteger completedSteps, NSUInteger totalSteps))checkoutProgressBlock {

	git_clone_options cloneOptions = GIT_CLONE_OPTIONS_INIT;

	NSNumber *bare = options[GTRepositoryCloneOptionsBare];
	cloneOptions.bare = (bare == nil ? 0 : bare.boolValue);

	NSNumber *transportFlags = options[GTRepositoryCloneOptionsTransportFlags];
	cloneOptions.ignore_cert_errors = (transportFlags == nil ? 0 : 1);

	NSNumber *checkout = options[GTRepositoryCloneOptionsCheckout];
	BOOL withCheckout = (checkout == nil ? YES : checkout.boolValue);

	if (withCheckout) {
		git_checkout_opts checkoutOptions = GIT_CHECKOUT_OPTS_INIT;
		checkoutOptions.checkout_strategy = GIT_CHECKOUT_SAFE_CREATE;
		checkoutOptions.progress_cb = checkoutProgressCallback;
		checkoutOptions.progress_payload = (__bridge void *)checkoutProgressBlock;
		cloneOptions.checkout_opts = checkoutOptions;
	}

	struct GTClonePayload payload;
	cloneOptions.remote_callbacks.version = GIT_REMOTE_CALLBACKS_VERSION;

	GTCredentialProvider *provider = options[GTRepositoryCloneOptionsCredentialProvider];
	if (provider) {
		payload.credProvider = provider;
		cloneOptions.remote_callbacks.credentials = GTCredentialAcquireCallback;
	}

	payload.transferProgressBlock = transferProgressBlock;

	cloneOptions.remote_callbacks.transfer_progress = transferProgressCallback;
	cloneOptions.remote_callbacks.payload = &payload;

	// If our originURL is local, convert to a path before handing down.
	const char *remoteURL = NULL;
	if (originURL.isFileURL) {
		remoteURL = originURL.path.fileSystemRepresentation;
	} else {
		remoteURL = originURL.absoluteString.UTF8String;
	}
	const char *workingDirectoryPath = workdirURL.path.fileSystemRepresentation;
	git_repository *repository;
	int gitError = git_clone(&repository, remoteURL, workingDirectoryPath, &cloneOptions);
	if (gitError < GIT_OK) {
		if (error != NULL) *error = [NSError git_errorFor:gitError description:@"Failed to clone repository from %@ to %@", originURL, workdirURL];
		return nil;
	}

	return [[self alloc] initWithGitRepository:repository];
}

- (id)lookupObjectByRevspec:(NSString *)spec error:(NSError **)error {
	git_object *obj;
	int gitError = git_revparse_single(&obj, self.git_repository, spec.UTF8String);
	if (gitError < GIT_OK) {
		if (error != NULL) *error = [NSError git_errorFor:gitError description:@"Failed to lookup object by refspec %@.", spec];
		return nil;
	}
	return [GTObject objectWithObj:obj inRepository:self];
}

- (GTReference *)headReferenceWithError:(NSError **)error {
	git_reference *headRef;
	int gitError = git_repository_head(&headRef, self.git_repository);
	if (gitError != GIT_OK) {
		if (error != NULL) *error = [NSError git_errorFor:gitError description:@"Failed to get HEAD"];
		return nil;
	}

	return [[GTReference alloc] initWithGitReference:headRef repository:self];
}

typedef void (^GTRepositoryBranchEnumerationBlock)(GTBranch *branch, BOOL *stop);

struct GTRepositoryBranchEnumerationInfo {
    __unsafe_unretained GTRepository *myself;
    __unsafe_unretained GTRepositoryBranchEnumerationBlock block;
};

int GTRepositoryForeachBranchCallback(const char *name, git_branch_t type, void *payload) {
    struct GTRepositoryBranchEnumerationInfo *info = payload;

	GTBranch *branch = [GTBranch branchWithName:@(name) repository:info->myself error:NULL];
	if (!branch) return -1;

    BOOL stop = NO;
    info->block(branch, &stop);

    return stop == YES ? -1 : 0;
}

- (BOOL)enumerateBranchesWithType:(GTBranchType)type error:(NSError **)error usingBlock:(GTRepositoryBranchEnumerationBlock)block {
    struct GTRepositoryBranchEnumerationInfo info = { .myself = self, .block = block };
    int gitError = git_branch_foreach(self.git_repository, type, GTRepositoryForeachBranchCallback, &info);
    if (gitError != GIT_OK) {
        if (error) *error = [NSError git_errorFor:gitError description:@"Branch enumeration failed"];
        return NO;
    }

    return YES;
}

- (NSArray *)localBranchesWithError:(NSError **)error {
	NSMutableArray *localBranches = [NSMutableArray array];
	BOOL success = [self enumerateBranchesWithType:GTBranchTypeLocal error:error usingBlock:^(GTBranch *branch, BOOL *stop) {
		[localBranches addObject:branch];
	}];

	if (success != YES) return nil;

	return [localBranches copy];
}

- (NSArray *)remoteBranchesWithError:(NSError **)error {
	NSMutableArray *remoteBranches = [NSMutableArray array];
	BOOL success = [self enumerateBranchesWithType:GTBranchTypeRemote error:error usingBlock:^(GTBranch *branch, BOOL *stop) {
		if (![branch.shortName isEqualToString:@"HEAD"])
			[remoteBranches addObject:branch];
	}];

	if (success != YES) return nil;

	return [remoteBranches copy];
}

- (NSArray *)branchesWithPrefix:(NSString *)prefix error:(NSError **)error {
	NSArray *references = [self referenceNamesWithError:error];
	if (references == nil) return nil;

	NSMutableArray *branches = [NSMutableArray array];
	for (NSString *refName in references) {
		if ([refName hasPrefix:prefix]) {
			GTBranch *b = [GTBranch branchWithReferenceNamed:refName inRepository:self error:error];
			if (b != nil) [branches addObject:b];
		}
	}

	return branches;
}

- (NSArray *)allBranchesWithError:(NSError **)error {
	NSMutableArray *allBranches = [NSMutableArray array];
	NSArray *localBranches = [self localBranchesWithError:error];
	NSArray *remoteBranches = [self remoteBranchesWithError:error];
	if (localBranches == nil || remoteBranches == nil) return nil;

	[allBranches addObjectsFromArray:localBranches];

	// we want to add the remote branches that we don't already have as a local branch
	NSMutableDictionary *shortNamesToBranches = [NSMutableDictionary dictionary];
	for (GTBranch *branch in localBranches) {
		[shortNamesToBranches setObject:branch forKey:branch.shortName];
	}

	for (GTBranch *branch in remoteBranches) {
		GTBranch *localBranch = [shortNamesToBranches objectForKey:branch.shortName];
		if (localBranch == nil) {
			[allBranches addObject:branch];
		}
	}

    return allBranches;
}

struct GTRepositoryTagEnumerationInfo {
	__unsafe_unretained GTRepository *myself;
	__unsafe_unretained GTRepositoryTagEnumerationBlock block;
};

static int GTRepositoryForeachTagCallback(const char *name, git_oid *oid, void *payload) {
	struct GTRepositoryTagEnumerationInfo *info = payload;
	GTTag *tag = [GTTag lookupWithOID:[GTOID oidWithGitOid:oid] inRepository:info->myself error:NULL];

	BOOL stop = NO;
	info->block(tag, &stop);

	return stop ? GIT_EUSER : 0;
}

- (BOOL)enumerateTags:(NSError **)error block:(GTRepositoryTagEnumerationBlock)block {
	NSParameterAssert(block != nil);

	struct GTRepositoryTagEnumerationInfo payload = {
		.myself = self,
		.block = block,
	};
	int gitError = git_tag_foreach(self.git_repository, GTRepositoryForeachTagCallback, &payload);
	if (gitError != GIT_OK && gitError != GIT_EUSER) {
		if (error != NULL) *error = [NSError git_errorFor:gitError description:@"Failed to enumerate tags"];
		return NO;
	}

	return YES;
}

- (NSArray *)allTagsWithError:(NSError **)error {
	NSMutableArray *tagArray = [NSMutableArray array];
	BOOL success = [self enumerateTags:error block:^(GTTag *tag, BOOL *stop) {
		[tagArray addObject:tag];
	}];
	return success == YES ? tagArray : nil;
}

- (NSUInteger)numberOfCommitsInCurrentBranch:(NSError **)error {
	GTBranch *currentBranch = [self currentBranchWithError:error];
	if (currentBranch == nil) return NSNotFound;

	return [currentBranch numberOfCommitsWithError:error];
}

- (GTBranch *)createBranchNamed:(NSString *)name fromReference:(GTReference *)ref error:(NSError **)error {
	// make sure the ref is up to date before we branch off it, otherwise we could branch off an older sha
	ref = [ref reloadedReferenceWithError:error];
	if (ref == nil) return nil;
	
	GTReference *newRef = [GTReference referenceByCreatingReferenceNamed:[NSString stringWithFormat:@"%@%@", [GTBranch localNamePrefix], name] fromReferenceTarget:[ref.resolvedTarget SHA] inRepository:self error:error];
	if (newRef == nil) return nil;

	return [GTBranch branchWithReference:newRef];
}

- (BOOL)isEmpty {
	return (BOOL) git_repository_is_empty(self.git_repository);
}

- (GTBranch *)currentBranchWithError:(NSError **)error {
	GTReference *head = [self headReferenceWithError:error];
	if (head == nil) return nil;

	return [GTBranch branchWithReference:head];
}

- (NSArray *)localCommitsRelativeToRemoteBranch:(GTBranch *)remoteBranch error:(NSError **)error {
	GTBranch *localBranch = [self currentBranchWithError:error];
	if (localBranch == nil) return nil;

	return [localBranch uniqueCommitsRelativeToBranch:remoteBranch error:error];
}

- (NSArray *)referenceNamesWithError:(NSError **)error {
	git_strarray array;
	int gitError = git_reference_list(&array, self.git_repository);
	if (gitError < GIT_OK) {
		if (error != NULL) *error = [NSError git_errorFor:gitError description:@"Failed to list all references."];
		return nil;
	}

	NSArray *referenceNames = [NSArray git_arrayWithStrarray:array];

	git_strarray_free(&array);

	return referenceNames;
}

<<<<<<< HEAD
- (NSURL *)workingDirectoryURL {
=======
- (BOOL)enumerateReferencesWithError:(NSError **)error usingBlock:(void (^)(GTReference *reference, NSError *error, BOOL *stop))block {
	NSArray *references = [self referenceNamesWithError:error];
	if (!references) return NO;

	for (NSString *refName in references) {
		NSError *refError;
		BOOL stop = NO;

		GTReference *ref = [GTReference referenceByLookingUpReferencedNamed:refName inRepository:self error:&refError];

		block(ref, refError, &stop);

		if (stop == YES) break;
	}
	return YES;
}

- (NSURL *)fileURL {
>>>>>>> bac8e98f
	const char *path = git_repository_workdir(self.git_repository);
	// bare repository, you may be looking for gitDirectoryURL
	if (path == NULL) return nil;

	return [NSURL fileURLWithPath:@(path) isDirectory:YES];
}

- (NSURL *)gitDirectoryURL {
	const char *path = git_repository_path(self.git_repository);
	if (path == NULL) return nil;

	return [NSURL fileURLWithPath:@(path) isDirectory:YES];
}

- (NSURL *)displayURL {
	return (self.isBare == YES ? self.gitDirectoryURL : self.workingDirectoryURL);
}

- (BOOL)isBare {
	return (BOOL)git_repository_is_bare(self.git_repository);
}

- (BOOL)isHEADDetached {
	return (BOOL)git_repository_head_detached(self.git_repository);
}

- (BOOL)isHEADUnborn {
	return (BOOL)git_repository_head_unborn(self.git_repository);
}

- (BOOL)resetToCommit:(GTCommit *)commit withResetType:(GTRepositoryResetType)resetType error:(NSError **)error {
    NSParameterAssert(commit != nil);

    int result = git_reset(self.git_repository, commit.git_object, (git_reset_t)resetType);
    if (result == GIT_OK) return YES;

    if (error != NULL) *error = [NSError git_errorFor:result description:@"Failed to reset repository to commit %@.", commit.SHA];

    return NO;
}

- (NSString *)preparedMessageWithError:(NSError **)error {
	void (^setErrorFromCode)(int) = ^(int errorCode) {
		if (errorCode == 0 || errorCode == GIT_ENOTFOUND) {
			// Not an error.
			return;
		}

		if (error != NULL) {
			*error = [NSError git_errorFor:errorCode description:@"Failed to read prepared message."];
		}
	};

	int errorCode = git_repository_message(NULL, 0, self.git_repository);
	if (errorCode <= 0) {
		setErrorFromCode(errorCode);
		return nil;
	}

	size_t size = (size_t)errorCode;
	if (size == 1) {
		// This is just the NUL terminator. The message must be an empty string.
		return @"";
	}

	void *bytes = malloc(size);
	if (bytes == nil) return nil;

	// Although documented to return the size of the read data, this function
	// actually returns the full size of the message, which may not match what
	// gets copied into `bytes` (like if the file changed since we checked it
	// originally). So we don't really care about that number except for error
	// checking.
	//
	// See libgit2/libgit2#1519.
	errorCode = git_repository_message(bytes, size, self.git_repository);
	if (errorCode <= 0) {
		setErrorFromCode(errorCode);
		free(bytes);
		return nil;
	}

	NSString *message = [[NSString alloc] initWithBytesNoCopy:bytes length:size - 1 encoding:NSUTF8StringEncoding freeWhenDone:YES];
	if (message == nil) {
		free(bytes);
	}

	return message;
}

- (GTCommit *)mergeBaseBetweenFirstOID:(GTOID *)firstOID secondOID:(GTOID *)secondOID error:(NSError **)error {
	NSParameterAssert(firstOID != nil);
	NSParameterAssert(secondOID != nil);

	git_oid mergeBase;
	int errorCode = git_merge_base(&mergeBase, self.git_repository, firstOID.git_oid, secondOID.git_oid);
	if (errorCode < GIT_OK) {
		if (error != NULL) *error = [NSError git_errorFor:errorCode description:@"Failed to find merge base between commits %@ and %@.", firstOID.SHA, secondOID.SHA];
		return nil;
	}

	return [GTCommit lookupWithOID:[GTOID oidWithGitOid:&mergeBase] inRepository:self error:error];
}

- (GTObjectDatabase *)objectDatabaseWithError:(NSError **)error {
	return [[GTObjectDatabase alloc] initWithRepository:self error:error];
}

- (GTConfiguration *)configurationWithError:(NSError **)error {
	git_config *config = NULL;
	int gitError = git_repository_config(&config, self.git_repository);
	if (gitError != GIT_OK) {
		if (error != NULL) *error = [NSError git_errorFor:gitError description:@"Failed to get config for repository."];
		return nil;
	}

	return [[GTConfiguration alloc] initWithGitConfig:config repository:self];
}

- (GTIndex *)indexWithError:(NSError **)error {
	git_index *index = NULL;
	int gitError = git_repository_index(&index, self.git_repository);
	if (gitError != GIT_OK) {
		if (error != NULL) *error = [NSError git_errorFor:gitError description:@"Failed to get index for repository."];
		return NO;
	}

	return [[GTIndex alloc] initWithGitIndex:index repository:self];
}

#pragma mark Submodules

static int submoduleEnumerationCallback(git_submodule *git_submodule, const char *name, void *payload) {
	GTRepositorySubmoduleEnumerationInfo *info = payload;

	GTSubmodule *submodule = [[GTSubmodule alloc] initWithGitSubmodule:git_submodule parentRepository:info->parentRepository];

	BOOL stop = NO;
	info->block(submodule, &stop);
	if (stop) return 1;

	if (info->recursive) {
		[[submodule submoduleRepository:NULL] enumerateSubmodulesRecursively:YES usingBlock:info->block];
	}

	return 0;
}

- (BOOL)reloadSubmodules:(NSError **)error {
	int gitError = git_submodule_reload_all(self.git_repository);
	if (gitError != GIT_OK) {
		if (error != NULL) *error = [NSError git_errorFor:gitError description:@"Failed to reload submodules."];
		return NO;
	}

	return YES;
}

- (void)enumerateSubmodulesRecursively:(BOOL)recursive usingBlock:(void (^)(GTSubmodule *submodule, BOOL *stop))block {
	NSParameterAssert(block != nil);

	// Enumeration is synchronous, so it's okay for the objects here to be
	// unretained for the duration.
	GTRepositorySubmoduleEnumerationInfo info = {
		.recursive = recursive,
		.parentRepository = self,
		.block = block
	};

	git_submodule_foreach(self.git_repository, &submoduleEnumerationCallback, &info);
}

- (GTSubmodule *)submoduleWithName:(NSString *)name error:(NSError **)error {
	NSParameterAssert(name != nil);

	git_submodule *submodule;
	int gitError = git_submodule_lookup(&submodule, self.git_repository, name.UTF8String);
	if (gitError != GIT_OK) {
		if (error != NULL) *error = [NSError git_errorFor:gitError description:@"Failed to look up submodule %@.", name];
		return nil;
	}

	return [[GTSubmodule alloc] initWithGitSubmodule:submodule parentRepository:self];
}

#pragma mark User

- (GTSignature *)userSignatureForNow {
	GTConfiguration *configuration = [self configurationWithError:NULL];
	NSString *name = [configuration stringForKey:@"user.name"];
	if (name == nil) {
		name = NSFullUserName() ?: NSUserName() ?: @"Nobody";
	}

	NSString *email = [configuration stringForKey:@"user.email"];
	if (email == nil) {
		NSString *username = NSUserName() ?: @"nobody";
		NSString *domain = NSProcessInfo.processInfo.hostName ?: @"nowhere.local";
		email = [NSString stringWithFormat:@"%@@%@", username, domain];
	}

	return [[GTSignature alloc] initWithName:name email:email time:[NSDate date]];
}

#pragma mark Tagging

- (BOOL)createLightweightTagNamed:(NSString *)tagName target:(GTObject *)target error:(NSError **)error {
	NSParameterAssert(tagName != nil);
	NSParameterAssert(target != nil);

	git_oid oid;
	int gitError = git_tag_create_lightweight(&oid, self.git_repository, tagName.UTF8String, target.git_object, 0);
	if (gitError != GIT_OK) {
		if (error != NULL) *error = [NSError git_errorFor:gitError description:@"Cannot create lightweight tag"];
		return NO;
	}

	return YES;
}

- (GTOID *)OIDByCreatingTagNamed:(NSString *)tagName target:(GTObject *)theTarget tagger:(GTSignature *)theTagger message:(NSString *)theMessage error:(NSError **)error {
	git_oid oid;
	int gitError = git_tag_create(&oid, self.git_repository, [tagName UTF8String], theTarget.git_object, theTagger.git_signature, [theMessage UTF8String], 0);
	if (gitError != GIT_OK) {
		if (error != NULL) *error = [NSError git_errorFor:gitError description:@"Failed to create tag in repository"];
		return nil;
	}

	return [GTOID oidWithGitOid:&oid];
}

- (GTTag *)createTagNamed:(NSString *)tagName target:(GTObject *)theTarget tagger:(GTSignature *)theTagger message:(NSString *)theMessage error:(NSError **)error {
	GTOID *oid = [self OIDByCreatingTagNamed:tagName target:theTarget tagger:theTagger message:theMessage error:error];
	return (oid ? [GTTag lookupWithOID:oid inRepository:self error:error] : nil);
}

#pragma mark Checkout

// The type of block passed to -checkout:strategy:progressBlock:notifyBlock:notifyFlags:error: for progress reporting
typedef void (^GTCheckoutProgressBlock)(NSString *path, NSUInteger completedSteps, NSUInteger totalSteps);

// The type of block passed to -checkout:strategy:progressBlock:notifyBlock:notifyFlags:error: for notification reporting
typedef int  (^GTCheckoutNotifyBlock)(GTCheckoutNotifyFlags why, NSString *path, GTDiffFile *baseline, GTDiffFile *target, GTDiffFile *workdir);

static int checkoutNotifyCallback(git_checkout_notify_t why, const char *path, const git_diff_file *baseline, const git_diff_file *target, const git_diff_file *workdir, void *payload) {
	if (payload == NULL) return 0;
	GTCheckoutNotifyBlock block = (__bridge id)payload;
	NSString *nsPath = (path != NULL ? @(path) : nil);
	GTDiffFile *gtBaseline = (baseline != NULL ? [[GTDiffFile alloc] initWithGitDiffFile:*baseline] : nil);
	GTDiffFile *gtTarget = (target != NULL ? [[GTDiffFile alloc] initWithGitDiffFile:*target] : nil);
	GTDiffFile *gtWorkdir = (workdir != NULL ? [[GTDiffFile alloc] initWithGitDiffFile:*workdir] : nil);
	return block((GTCheckoutNotifyFlags)why, nsPath, gtBaseline, gtTarget, gtWorkdir);
}

- (BOOL)moveHEADToReference:(GTReference *)reference error:(NSError **)error {
	NSParameterAssert(reference != nil);
	
	int gitError = git_repository_set_head(self.git_repository, reference.name.UTF8String);
	if (gitError != GIT_OK) {
		if (error != NULL) *error = [NSError git_errorFor:gitError description:@"Failed to move HEAD to reference %@", reference.name];
	}
	
	return gitError == GIT_OK;
}

- (BOOL)moveHEADToCommit:(GTCommit *)commit error:(NSError **)error {
	NSParameterAssert(commit != nil);
	
	int gitError = git_repository_set_head_detached(self.git_repository, commit.OID.git_oid);
	if (gitError != GIT_OK) {
		if (error != NULL) *error = [NSError git_errorFor:gitError description:@"Failed to move HEAD to commit %@", commit.SHA];
	}
	
	return gitError == GIT_OK;
}

- (BOOL)performCheckoutWithStrategy:(GTCheckoutStrategyType)strategy notifyFlags:(GTCheckoutNotifyFlags)notifyFlags error:(NSError **)error progressBlock:(GTCheckoutProgressBlock)progressBlock notifyBlock:(GTCheckoutNotifyBlock)notifyBlock {
	
	git_checkout_opts checkoutOptions = GIT_CHECKOUT_OPTS_INIT;
	
	checkoutOptions.checkout_strategy = strategy;
	checkoutOptions.progress_cb = checkoutProgressCallback;
	checkoutOptions.progress_payload = (__bridge void *)progressBlock;
	
	checkoutOptions.notify_cb = checkoutNotifyCallback;
	checkoutOptions.notify_flags = notifyFlags;
	checkoutOptions.notify_payload = (__bridge void *)notifyBlock;
	
	int gitError = git_checkout_head(self.git_repository, &checkoutOptions);
	if (gitError < GIT_OK) {
		if (error != NULL) *error = [NSError git_errorFor:gitError description:@"Failed to checkout tree."];
	}
	
	return gitError == GIT_OK;
}

- (BOOL)checkoutCommit:(GTCommit *)targetCommit strategy:(GTCheckoutStrategyType)strategy notifyFlags:(GTCheckoutNotifyFlags)notifyFlags error:(NSError **)error progressBlock:(GTCheckoutProgressBlock)progressBlock notifyBlock:(GTCheckoutNotifyBlock)notifyBlock {
	BOOL success = [self moveHEADToCommit:targetCommit error:error];
	if (success == NO) return NO;
	
	return [self performCheckoutWithStrategy:strategy notifyFlags:notifyFlags error:error progressBlock:progressBlock notifyBlock:notifyBlock];
}

- (BOOL)checkoutReference:(GTReference *)targetReference strategy:(GTCheckoutStrategyType)strategy notifyFlags:(GTCheckoutNotifyFlags)notifyFlags error:(NSError **)error progressBlock:(GTCheckoutProgressBlock)progressBlock notifyBlock:(GTCheckoutNotifyBlock)notifyBlock {
	BOOL success = [self moveHEADToReference:targetReference error:error];
	if (success == NO) return NO;
	
	return [self performCheckoutWithStrategy:strategy notifyFlags:notifyFlags error:error progressBlock:progressBlock notifyBlock:notifyBlock];
}

- (BOOL)checkoutCommit:(GTCommit *)target strategy:(GTCheckoutStrategyType)strategy error:(NSError **)error progressBlock:(GTCheckoutProgressBlock)progressBlock {
	return [self checkoutCommit:target strategy:strategy notifyFlags:GTCheckoutNotifyNone error:error progressBlock:progressBlock notifyBlock:nil];
}

- (BOOL)checkoutReference:(GTReference *)target strategy:(GTCheckoutStrategyType)strategy error:(NSError **)error progressBlock:(GTCheckoutProgressBlock)progressBlock {
	return [self checkoutReference:target strategy:strategy notifyFlags:GTCheckoutNotifyNone error:error progressBlock:progressBlock notifyBlock:nil];
}

@end<|MERGE_RESOLUTION|>--- conflicted
+++ resolved
@@ -268,7 +268,7 @@
 int GTRepositoryForeachBranchCallback(const char *name, git_branch_t type, void *payload) {
     struct GTRepositoryBranchEnumerationInfo *info = payload;
 
-	GTBranch *branch = [GTBranch branchWithName:@(name) repository:info->myself error:NULL];
+	GTBranch *branch = [GTBranch branchByLookingUpBranchNamed:@(name) inRepository:info->myself error:NULL];
 	if (!branch) return -1;
 
     BOOL stop = NO;
@@ -440,9 +440,6 @@
 	return referenceNames;
 }
 
-<<<<<<< HEAD
-- (NSURL *)workingDirectoryURL {
-=======
 - (BOOL)enumerateReferencesWithError:(NSError **)error usingBlock:(void (^)(GTReference *reference, NSError *error, BOOL *stop))block {
 	NSArray *references = [self referenceNamesWithError:error];
 	if (!references) return NO;
@@ -451,7 +448,7 @@
 		NSError *refError;
 		BOOL stop = NO;
 
-		GTReference *ref = [GTReference referenceByLookingUpReferencedNamed:refName inRepository:self error:&refError];
+		GTReference *ref = [GTReference referenceByLookingUpReferenceNamed:refName inRepository:self error:&refError];
 
 		block(ref, refError, &stop);
 
@@ -460,8 +457,7 @@
 	return YES;
 }
 
-- (NSURL *)fileURL {
->>>>>>> bac8e98f
+- (NSURL *)workingDirectoryURL {
 	const char *path = git_repository_workdir(self.git_repository);
 	// bare repository, you may be looking for gitDirectoryURL
 	if (path == NULL) return nil;
