--- conflicted
+++ resolved
@@ -215,22 +215,8 @@
 	return [GTRepository repositoryWithURL:url error:error];
 }
 
-<<<<<<< HEAD
 + (NSString *)hash:(NSString *)string objectType:(GTObjectType)type error:(NSError **)error {
-	GTOID *oid = [GTOID oidByHashingData:[string dataUsingEncoding:NSUTF8StringEncoding] type:type error:error];
-	return oid.SHA;
-=======
-+ (NSString *)hash:(NSString *)data objectType:(GTObjectType)type error:(NSError **)error {
-	git_oid oid;
-
-	int gitError = git_odb_hash(&oid, [data UTF8String], [data length], (git_otype) type);
-	if (gitError < GIT_OK) {
-		if (error != NULL) *error = [NSError git_errorFor:gitError description:@"Failed to get hash for object."];
-		return nil;
-	}
-
-	return [GTOID oidWithGitOid:&oid].SHA;
->>>>>>> ba71d18f
+	return [GTOID OIDByHashingData:[string dataUsingEncoding:NSUTF8StringEncoding] type:type error:error].SHA;
 }
 
 - (id)lookupObjectByGitOid:(const git_oid *)oid objectType:(GTObjectType)type error:(NSError **)error {
