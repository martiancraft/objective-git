--- conflicted
+++ resolved
@@ -44,19 +44,23 @@
 #pragma mark API
 
 + (id)blobWithString:(NSString *)string inRepository:(GTRepository *)repository error:(NSError **)error {
-    return [[[self alloc] initWithString:string inRepository:repository error:error] autorelease];
+    
+	return [[[self alloc] initWithString:string inRepository:repository error:error] autorelease];
 }
 
 + (id)blobWithData:(NSData *)data inRepository:(GTRepository *)repository error:(NSError **)error {
-    return [[[self alloc] initWithData:data inRepository:repository error:error] autorelease];
+    
+	return [[[self alloc] initWithData:data inRepository:repository error:error] autorelease];
 }
 
 + (id)blobWithFile:(NSURL *)file inRepository:(GTRepository *)repository error:(NSError **)error {
-    return [[[self alloc] initWithFile:file inRepository:repository error:error] autorelease];
+    
+	return [[[self alloc] initWithFile:file inRepository:repository error:error] autorelease];
 }
 
 - (id)initWithOid:(const git_oid *)oid inRepository:(GTRepository *)repository error:(NSError **)error {
-    git_object *obj;
+    
+	git_object *obj;
     int gitError = git_object_lookup(&obj, repository.repo, oid, GTObjectTypeBlob);
     if (gitError != GIT_SUCCESS) {
         if (error != NULL) {
@@ -66,20 +70,18 @@
         return nil;
     }
 	
-<<<<<<< HEAD
-	return [NSString git_stringWithOid:&oid];
-=======
     return [self initWithObj:obj inRepository:repository];
->>>>>>> 7bc50a54
 }
 
 - (id)initWithString:(NSString *)string inRepository:(GTRepository *)repository error:(NSError **)error {
-    NSData *data = [string dataUsingEncoding:NSUTF8StringEncoding];
+    
+	NSData *data = [string dataUsingEncoding:NSUTF8StringEncoding];
     return [self initWithData:data inRepository:repository error:error];
 }
 
 - (id)initWithData:(NSData *)data inRepository:(GTRepository *)repository error:(NSError **)error {
-    git_oid oid;
+    
+	git_oid oid;
 	int gitError = git_blob_create_frombuffer(&oid, repository.repo, [data bytes], data.length);
 	if(gitError != GIT_SUCCESS) {
 		if(error != NULL) {
@@ -88,16 +90,12 @@
         [self release];
 		return nil;
 	}
-<<<<<<< HEAD
-	
-	return [NSString git_stringWithOid:&oid];
-=======
     
     return [self initWithOid:&oid inRepository:repository error:error];
->>>>>>> 7bc50a54
 }
 
 - (id)initWithFile:(NSURL *)file inRepository:(GTRepository *)repository error:(NSError **)error {
+	
 	git_oid oid;
 	int gitError = git_blob_create_fromfile(&oid, repository.repo, [[file path] UTF8String]);
 	if(gitError != GIT_SUCCESS) {
@@ -107,12 +105,8 @@
         [self release];
 		return nil;
 	}
-<<<<<<< HEAD
 	
-	return [NSString git_stringWithOid:&oid];
-=======
     return [self initWithOid:&oid inRepository:repository error:error];
->>>>>>> 7bc50a54
 }
 
 - (NSInteger)size {
@@ -129,7 +123,8 @@
 }
 
 - (NSData *)data {
-    NSInteger s = [self size];
+    
+	NSInteger s = [self size];
     if (s == 0) return [NSData data];
     
     return [NSData dataWithBytes:git_blob_rawcontent(self.blob) length:s];
