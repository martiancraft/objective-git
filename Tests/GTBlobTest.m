//
//  GTBlobTest.m
//  ObjectiveGitFramework
//
//  Created by Timothy Clem on 2/25/11.
//
//  The MIT License
//
//  Copyright (c) 2011 Tim Clem
//
//  Permission is hereby granted, free of charge, to any person obtaining a copy
//  of this software and associated documentation files (the "Software"), to deal
//  in the Software without restriction, including without limitation the rights
//  to use, copy, modify, merge, publish, distribute, sublicense, and/or sell
//  copies of the Software, and to permit persons to whom the Software is
//  furnished to do so, subject to the following conditions:
//
//  The above copyright notice and this permission notice shall be included in
//  all copies or substantial portions of the Software.
//
//  THE SOFTWARE IS PROVIDED "AS IS", WITHOUT WARRANTY OF ANY KIND, EXPRESS OR
//  IMPLIED, INCLUDING BUT NOT LIMITED TO THE WARRANTIES OF MERCHANTABILITY,
//  FITNESS FOR A PARTICULAR PURPOSE AND NONINFRINGEMENT. IN NO EVENT SHALL THE
//  AUTHORS OR COPYRIGHT HOLDERS BE LIABLE FOR ANY CLAIM, DAMAGES OR OTHER
//  LIABILITY, WHETHER IN AN ACTION OF CONTRACT, TORT OR OTHERWISE, ARISING FROM,
//  OUT OF OR IN CONNECTION WITH THE SOFTWARE OR THE USE OR OTHER DEALINGS IN
//  THE SOFTWARE.
//

#import "Contants.h"

@interface GTBlobTest : GHTestCase {
	
	GTRepository *repo;
	NSString *sha;
}
@end

@implementation GTBlobTest

- (void)setUp {
	
	NSError *error = nil;
	repo = [GTRepository repoByOpeningRepositoryInDirectory:[NSURL URLWithString:TEST_REPO_PATH()] error:&error];
	sha = @"fa49b077972391ad58037050f2a75f74e3671e92";
}

- (void)testCanReadBlobData {
	
	NSError *error = nil;
	GTBlob *blob = (GTBlob *)[repo lookupBySha:sha error:&error];
	GHAssertEquals(9, (int)blob.size, nil);
	GHAssertEqualStrings(@"new file\n", blob.content, nil);
	GHAssertEqualStrings(@"blob", blob.type, nil);
	GHAssertEqualStrings(sha, blob.sha, nil);
}

- (void)testCanRewriteBlobData {
	
	NSError *error = nil;
	GTBlob *blob = (GTBlob *)[repo lookupBySha:sha error:&error];
	blob.content = @"my new content";
	GHAssertEqualStrings(sha, blob.sha, nil);
	
	NSString *newSha = [blob writeAndReturnError:&error];
	
	GHAssertNil(error, [error localizedDescription]);
	GHAssertEqualStrings(@"2dd916ea1ff086d61fbc1c286079305ffad4e92e", blob.sha, nil);
	GHAssertEqualStrings(@"2dd916ea1ff086d61fbc1c286079305ffad4e92e", newSha, nil);
	rm_loose(blob.sha);
}

- (void)testCanWriteNewBlobData {
	
	NSError *error = nil;
	GTBlob *blob = [[[GTBlob alloc] initInRepo:repo error:&error] autorelease];
	GHAssertNil(error, [error localizedDescription]);
	GHAssertNotNil(blob, nil);
	blob.content = @"a new blob content";
	
	[blob writeAndReturnError:&error];
	GHAssertNil(error, [error localizedDescription]);
	
	rm_loose(blob.sha);
}

- (void)testCanGetCompleteContentWithNulls {
	
	NSError *error = nil;
	char bytes[] = "100644 example_helper.rb\00\xD3\xD5\xED\x9D A4_\x00 40000 examples";
	NSData *content = [NSData dataWithBytes:bytes length:sizeof(bytes)];
<<<<<<< HEAD
	GTRawObject *obj = [GTRawObject rawObjectWithType:GIT_OBJ_BLOB data:content];
	
=======
	GTRawObject *obj = [GTRawObject rawObjectWithType:GTObjectTypeBlob data:content];

>>>>>>> 93769d1d
	NSString *newSha = [repo write:obj error:&error];
	
	GHAssertNil(error, [error localizedDescription]);
	GHAssertNotNil(newSha, nil);
	GTBlob *blob = (GTBlob *)[repo lookupBySha:newSha error:&error];
	GTRawObject *newObj = [blob readRawAndReturnError:&error];
	GHAssertNil(error, [error localizedDescription]);
	GHTestLog(@"original content = %@", [obj data]);
	GHTestLog(@"lookup content   = %@", [newObj data]);
	GHAssertTrue([newObj.data isEqualToData:obj.data], nil);
	rm_loose(newSha);
}

@end<|MERGE_RESOLUTION|>--- conflicted
+++ resolved
@@ -89,13 +89,7 @@
 	NSError *error = nil;
 	char bytes[] = "100644 example_helper.rb\00\xD3\xD5\xED\x9D A4_\x00 40000 examples";
 	NSData *content = [NSData dataWithBytes:bytes length:sizeof(bytes)];
-<<<<<<< HEAD
-	GTRawObject *obj = [GTRawObject rawObjectWithType:GIT_OBJ_BLOB data:content];
-	
-=======
 	GTRawObject *obj = [GTRawObject rawObjectWithType:GTObjectTypeBlob data:content];
-
->>>>>>> 93769d1d
 	NSString *newSha = [repo write:obj error:&error];
 	
 	GHAssertNil(error, [error localizedDescription]);
