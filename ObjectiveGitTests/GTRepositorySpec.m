//
//  GTRepositorySpec.m
//  ObjectiveGitFramework
//
//  Created by Justin Spahr-Summers on 2013-04-29.
//  Copyright (c) 2013 GitHub, Inc. All rights reserved.
//

#import "GTRepository.h"
#import "GTRepository+Committing.h"

SpecBegin(GTRepository)

__block GTRepository *repository;

beforeEach(^{
	repository = self.testAppFixtureRepository;
	expect(repository).notTo.beNil();
});

describe(@"+initializeEmptyRepositoryAtFileURL:bare:error:", ^{
	it(@"should initialize a repository with a working directory by default", ^{
		NSURL *newRepoURL = [self.tempDirectoryFileURL URLByAppendingPathComponent:@"init-repo"];

		GTRepository *repository = [GTRepository initializeEmptyRepositoryAtFileURL:newRepoURL bare:NO error:NULL];
		expect(repository).notTo.beNil();
		expect(repository.gitDirectoryURL).notTo.beNil();
		expect(repository.bare).to.beFalsy();
	});

	it(@"should initialize a bare repository", ^{
		NSURL *newRepoURL = [self.tempDirectoryFileURL URLByAppendingPathComponent:@"init-repo.git"];

		GTRepository *repository = [GTRepository initializeEmptyRepositoryAtFileURL:newRepoURL bare:YES error:NULL];
		expect(repository).notTo.beNil();
		expect(repository.gitDirectoryURL).notTo.beNil();
		return repository;
		expect(repository.bare).to.beTruthy();
	});
});

describe(@"+repositoryWithURL:error:", ^{
	it(@"should fail to initialize non-existent repos", ^{
		NSError *error = nil;
		GTRepository *badRepo = [GTRepository repositoryWithURL:[NSURL fileURLWithPath:@"fake/1235"] error:&error];
		expect(badRepo).to.beNil();
		expect(error).notTo.beNil();
		expect(error.domain).to.equal(GTGitErrorDomain);
		expect(error.code).to.equal(GIT_ENOTFOUND);
	});
});

describe(@"+cloneFromURL:toWorkingDirectory:options:error:transferProgressBlock:checkoutProgressBlock:", ^{
	__block BOOL transferProgressCalled = NO;
	__block BOOL checkoutProgressCalled = NO;
	__block void (^transferProgressBlock)(const git_transfer_progress *);
	__block void (^checkoutProgressBlock)(NSString *, NSUInteger, NSUInteger);
	__block NSURL *originURL;
	__block NSURL *workdirURL;

	// TODO: Make real remote tests using a repo somewhere

	beforeEach(^{
		transferProgressCalled = NO;
		checkoutProgressCalled = NO;
		transferProgressBlock = ^(const git_transfer_progress *progress) {
            transferProgressCalled = YES;
        };
		checkoutProgressBlock = ^(NSString *path, NSUInteger completedSteps, NSUInteger totalSteps) {
            checkoutProgressCalled = YES;
        };

		workdirURL = [self.tempDirectoryFileURL URLByAppendingPathComponent:@"temp-repo"];
	});

	describe(@"with local repositories", ^{
		beforeEach(^{
			originURL = self.bareFixtureRepository.gitDirectoryURL;
		});

		it(@"should handle normal clones", ^{
			NSError *error = nil;
			repository = [GTRepository cloneFromURL:originURL toWorkingDirectory:workdirURL options:nil error:&error transferProgressBlock:transferProgressBlock checkoutProgressBlock:checkoutProgressBlock];
			expect(repository).notTo.beNil();
			expect(error).to.beNil();
			expect(transferProgressCalled).to.beTruthy();
			expect(checkoutProgressCalled).to.beTruthy();

			expect(repository.isBare).to.beFalsy();

			GTReference *head = [repository headReferenceWithError:&error];
			expect(head).notTo.beNil();
			expect(error).to.beNil();
			expect(head.targetSHA).to.equal(@"36060c58702ed4c2a40832c51758d5344201d89a");
			expect(head.referenceType).to.equal(GTReferenceTypeOid);
		});

		it(@"should handle bare clones", ^{
			NSError *error = nil;
			NSDictionary *options = @{ GTRepositoryCloneOptionsBare: @YES };
			repository = [GTRepository cloneFromURL:originURL toWorkingDirectory:workdirURL options:options error:&error transferProgressBlock:transferProgressBlock checkoutProgressBlock:checkoutProgressBlock];
			expect(repository).notTo.beNil();
			expect(error).to.beNil();
			expect(transferProgressCalled).to.beTruthy();
			expect(checkoutProgressCalled).to.beFalsy();

			expect(repository.isBare).to.beTruthy();

			GTReference *head = [repository headReferenceWithError:&error];
			expect(head).notTo.beNil();
			expect(error).to.beNil();
			expect(head.targetSHA).to.equal(@"36060c58702ed4c2a40832c51758d5344201d89a");
			expect(head.referenceType).to.equal(GTReferenceTypeOid);
		});

		it(@"should have set a valid remote URL", ^{
			NSError *error = nil;
			GTRepository *repo = [GTRepository cloneFromURL:originURL toWorkingDirectory:workdirURL options:nil error:&error transferProgressBlock:transferProgressBlock checkoutProgressBlock:checkoutProgressBlock];
			expect(repo).notTo.beNil();
			expect(error).to.beNil();

			// FIXME: Move that to a method in GTRepository ?
			// Or use the new initializers in GTRemote that are waiting in #224
			git_remote *remote;
			git_remote_load(&remote, repo.git_repository, "origin");
			GTRemote *originRemote = [[GTRemote alloc] initWithGitRemote:remote];
			expect(originRemote.URLString).to.equal(originURL.path);
		});
	});
});

describe(@"-headReferenceWithError:", ^{
	it(@"should allow HEAD to be looked up", ^{
		NSError *error = nil;
		GTReference *head = [self.bareFixtureRepository headReferenceWithError:&error];
		expect(head).notTo.beNil();
		expect(error).to.beNil();
		expect(head.targetSHA).to.equal(@"36060c58702ed4c2a40832c51758d5344201d89a");
		expect(head.referenceType).to.equal(GTReferenceTypeOid);
	});

	it(@"should fail to return HEAD for an unborn repo", ^{
		GTRepository *repo = self.blankFixtureRepository;
		expect(repo.isHEADUnborn).to.beTruthy();

		NSError *error = nil;
		GTReference *head = [repo headReferenceWithError:&error];
		expect(head).to.beNil();
		expect(error).notTo.beNil();
		expect(error.domain).to.equal(GTGitErrorDomain);
        expect(error.code).to.equal(GIT_EUNBORNBRANCH);
	});
});

describe(@"-isEmpty", ^{
	it(@"should return NO for a non-empty repository", ^{
		expect(repository.isEmpty).to.beFalsy();
	});

	it(@"should return YES for a new repository", ^{
		NSError *error = nil;
		NSURL *fileURL = [self.tempDirectoryFileURL URLByAppendingPathComponent:@"newrepo"];
		GTRepository *newRepo = [GTRepository initializeEmptyRepositoryAtFileURL:fileURL error:&error];
		expect(newRepo.isEmpty).to.beTruthy();
		[NSFileManager.defaultManager removeItemAtURL:fileURL error:NULL];
	});
});

describe(@"-preparedMessage", ^{
	it(@"should return nil by default", ^{
		__block NSError *error = nil;
		expect([repository preparedMessageWithError:&error]).to.beNil();
		expect(error).to.beNil();
	});

	it(@"should return the contents of MERGE_MSG", ^{
		NSString *message = @"Commit summary\n\ndescription";
		expect([message writeToURL:[repository.gitDirectoryURL URLByAppendingPathComponent:@"MERGE_MSG"] atomically:YES encoding:NSUTF8StringEncoding error:NULL]).to.beTruthy();

		__block NSError *error = nil;
		expect([repository preparedMessageWithError:&error]).to.equal(message);
		expect(error).to.beNil();
	});
});

describe(@"-mergeBaseBetweenFirstOID:secondOID:error:", ^{
	it(@"should find the merge base between two branches", ^{
		NSError *error = nil;
		GTBranch *masterBranch = [GTBranch branchByLookingUpBranchNamed:@"master" inRepository:repository error:&error];
		expect(masterBranch).notTo.beNil();
		expect(error).to.beNil();

		GTBranch *otherBranch = [GTBranch branchByLookingUpBranchNamed:@"other-branch" inRepository:repository error:&error];
		expect(otherBranch).notTo.beNil();
		expect(error).to.beNil();

		GTCommit *mergeBase = [repository mergeBaseBetweenFirstOID:masterBranch.reference.OID secondOID:otherBranch.reference.OID error:&error];
		expect(mergeBase).notTo.beNil();
		expect(mergeBase.SHA).to.equal(@"f7ecd8f4404d3a388efbff6711f1bdf28ffd16a0");
	});
});

describe(@"-allTagsWithError:", ^{
	it(@"should return all tags", ^{
		NSError *error = nil;
		NSArray *tags = [repository allTagsWithError:&error];
		expect(tags).notTo.beNil();
		expect(tags.count).to.equal(0);
	});
});

describe(@"-currentBranchWithError:", ^{
	it(@"should return the current branch", ^{
		NSError *error = nil;
		GTBranch *currentBranch = [repository currentBranchWithError:&error];
		expect(currentBranch).notTo.beNil();
		expect(error).to.beNil();
		expect(currentBranch.reference.name).to.equal(@"refs/heads/master");
	});
});

describe(@"-localBranchesWithError:", ^{
	it(@"should return the local branches", ^{
		NSError *error = nil;
		NSArray *branches = [repository localBranchesWithError:&error];
		expect(branches).notTo.beNil();
		expect(error).to.beNil();
		expect(branches.count).to.equal(13);
	});
});

describe(@"-remoteBranchesWithError:", ^{
	it(@"should return remote branches", ^{
		NSError *error = nil;
		NSArray *branches = [repository remoteBranchesWithError:&error];
		expect(branches).notTo.beNil();
		expect(error).to.beNil();
		expect(branches.count).to.equal(1);
		GTBranch *remoteBranch = branches[0];
		expect(remoteBranch.reference.name).to.equal(@"refs/remotes/origin/master");
	});
});

describe(@"-referenceNamesWithError:", ^{
	it(@"should return reference names", ^{
		NSError *error = nil;
		NSArray *refs = [self.bareFixtureRepository referenceNamesWithError:&error];
		expect(refs).notTo.beNil();
		expect(error).to.beNil();

		expect(refs.count).to.equal(4);
		NSArray *expectedRefs = @[ @"refs/heads/master", @"refs/tags/v0.9", @"refs/tags/v1.0", @"refs/heads/packed" ];
		expect(refs).to.equal(expectedRefs);
	});
});

<<<<<<< HEAD
describe(@"-OIDByCreatingTagNamed:target:tagger:message:error", ^{
	it(@"should create a new tag",^{
		NSError *error = nil;
		NSString *SHA = @"0c37a5391bbff43c37f0d0371823a5509eed5b1d";
		GTRepository *repo = self.bareFixtureRepository;
		GTTag *tag = [GTTag lookupWithSHA:SHA inRepository:repo error:&error];

		GTOID *newOID = [repo OIDByCreatingTagNamed:@"a_new_tag" target:tag.target tagger:tag.tagger message:@"my tag\n" error:&error];
		expect(newOID).notTo.beNil();

		tag = [GTTag lookupWithOID:newOID inRepository:repo error:&error];
		expect(error).to.beNil();
		expect(tag).notTo.beNil();
		expect(newOID.SHA).to.equal(tag.SHA);
		expect(tag.type).to.equal(@"tag");
		expect(tag.message).to.equal(@"my tag\n");
		expect(tag.name).to.equal(@"a_new_tag");
		expect(tag.target.SHA).to.equal(@"5b5b025afb0b4c913b4c338a42934a3863bf3644");
		expect(tag.targetType).to.equal(GTObjectTypeCommit);
	});

	it(@"should fail to create an already existing tag", ^{
		NSError *error = nil;
		NSString *SHA = @"0c37a5391bbff43c37f0d0371823a5509eed5b1d";
		GTRepository *repo = self.bareFixtureRepository;
		GTTag *tag = [GTTag lookupWithSHA:SHA inRepository:repo error:&error];

		GTOID *OID = [repo OIDByCreatingTagNamed:tag.name target:tag.target tagger:tag.tagger message:@"new message" error:&error];
		expect(OID).to.beNil();
		expect(error).notTo.beNil();
	});
});

=======
>>>>>>> b373d5d2
describe(@"-checkout:strategy:error:progressBlock:", ^{
	it(@"should allow references", ^{
		NSError *error = nil;
		GTReference *ref = [GTReference referenceByLookingUpReferenceNamed:@"refs/heads/other-branch" inRepository:repository error:&error];
		expect(ref).to.beTruthy();
		expect(error.localizedDescription).to.beNil();
		BOOL result = [repository checkoutReference:ref strategy:GTCheckoutStrategyAllowConflicts error:&error progressBlock:nil];
		expect(result).to.beTruthy();
		expect(error.localizedDescription).to.beNil();
	});
	
	it(@"should allow commits", ^{
		NSError *error = nil;
		GTCommit *commit = [GTCommit lookupWithSHA:@"1d69f3c0aeaf0d62e25591987b93b8ffc53abd77" inRepository:repository error:&error];
		expect(commit).to.beTruthy();
		expect(error.localizedDescription).to.beNil();
		BOOL result = [repository checkoutCommit:commit strategy:GTCheckoutStrategyAllowConflicts error:&error progressBlock:nil];
		expect(result).to.beTruthy();
		expect(error.localizedDescription).to.beNil();
	});
});

describe(@"-resetToCommit:withResetType:error:", ^{
	beforeEach(^{
		repository = self.bareFixtureRepository;
	});

	it(@"should move HEAD when used", ^{
		NSError *error = nil;
		GTReference *originalHead = [repository headReferenceWithError:NULL];
		NSString *resetTargetSHA = @"8496071c1b46c854b31185ea97743be6a8774479";

		GTCommit *commit = [GTCommit lookupWithSHA:resetTargetSHA inRepository:repository error:NULL];
		expect(commit).notTo.beNil();
		GTCommit *originalHeadCommit = [GTCommit lookupWithSHA:originalHead.targetSHA inRepository:repository error:NULL];
		expect(originalHeadCommit).notTo.beNil();

		BOOL success = [repository resetToCommit:commit withResetType:GTRepositoryResetTypeSoft error:&error];
		expect(success).to.beTruthy();
		expect(error).to.beNil();

		GTReference *head = [repository headReferenceWithError:&error];
		expect(head).notTo.beNil();
		expect(head.targetSHA).to.equal(resetTargetSHA);

		success = [repository resetToCommit:originalHeadCommit withResetType:GTRepositoryResetTypeSoft error:&error];
		expect(success).to.beTruthy();
		expect(error).to.beNil();

		head = [repository headReferenceWithError:&error];
		expect(head.targetSHA).to.equal(originalHead.targetSHA);
	});
});

describe(@"-lookupObjectByRevspec:error:", ^{
	void (^expectSHAForRevspec)(NSString *SHA, NSString *revspec) = ^(NSString *SHA, NSString *revspec) {
		NSError *error = nil;
		GTObject *obj = [repository lookupObjectByRevspec:revspec error:&error];

		if (SHA != nil) {
			expect(error).to.beNil();
			expect(obj).notTo.beNil();
			expect(obj.SHA).to.equal(SHA);
		} else {
			expect(error).notTo.beNil();
			expect(obj).to.beNil();
		}
	};;

	beforeEach(^{
		repository = self.bareFixtureRepository;
	});

	it(@"should parse various revspecs", ^{
		expectSHAForRevspec(@"36060c58702ed4c2a40832c51758d5344201d89a", @"master");
		expectSHAForRevspec(@"5b5b025afb0b4c913b4c338a42934a3863bf3644", @"master~");
		expectSHAForRevspec(@"8496071c1b46c854b31185ea97743be6a8774479", @"master@{2}");
		expectSHAForRevspec(nil, @"master^2");
		expectSHAForRevspec(nil, @"");
		expectSHAForRevspec(@"0c37a5391bbff43c37f0d0371823a5509eed5b1d", @"v1.0");
	});
});

SpecEnd<|MERGE_RESOLUTION|>--- conflicted
+++ resolved
@@ -254,42 +254,6 @@
 	});
 });
 
-<<<<<<< HEAD
-describe(@"-OIDByCreatingTagNamed:target:tagger:message:error", ^{
-	it(@"should create a new tag",^{
-		NSError *error = nil;
-		NSString *SHA = @"0c37a5391bbff43c37f0d0371823a5509eed5b1d";
-		GTRepository *repo = self.bareFixtureRepository;
-		GTTag *tag = [GTTag lookupWithSHA:SHA inRepository:repo error:&error];
-
-		GTOID *newOID = [repo OIDByCreatingTagNamed:@"a_new_tag" target:tag.target tagger:tag.tagger message:@"my tag\n" error:&error];
-		expect(newOID).notTo.beNil();
-
-		tag = [GTTag lookupWithOID:newOID inRepository:repo error:&error];
-		expect(error).to.beNil();
-		expect(tag).notTo.beNil();
-		expect(newOID.SHA).to.equal(tag.SHA);
-		expect(tag.type).to.equal(@"tag");
-		expect(tag.message).to.equal(@"my tag\n");
-		expect(tag.name).to.equal(@"a_new_tag");
-		expect(tag.target.SHA).to.equal(@"5b5b025afb0b4c913b4c338a42934a3863bf3644");
-		expect(tag.targetType).to.equal(GTObjectTypeCommit);
-	});
-
-	it(@"should fail to create an already existing tag", ^{
-		NSError *error = nil;
-		NSString *SHA = @"0c37a5391bbff43c37f0d0371823a5509eed5b1d";
-		GTRepository *repo = self.bareFixtureRepository;
-		GTTag *tag = [GTTag lookupWithSHA:SHA inRepository:repo error:&error];
-
-		GTOID *OID = [repo OIDByCreatingTagNamed:tag.name target:tag.target tagger:tag.tagger message:@"new message" error:&error];
-		expect(OID).to.beNil();
-		expect(error).notTo.beNil();
-	});
-});
-
-=======
->>>>>>> b373d5d2
 describe(@"-checkout:strategy:error:progressBlock:", ^{
 	it(@"should allow references", ^{
 		NSError *error = nil;
