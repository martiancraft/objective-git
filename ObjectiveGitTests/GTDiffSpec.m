--- conflicted
+++ resolved
@@ -172,7 +172,6 @@
 		}];
 	});
 	
-<<<<<<< HEAD
 	it(@"should correctly limit itself to a given pathspec", ^{
 		NSDictionary *options = @{ GTDiffOptionsPathSpecArrayKey: @[ @"ladflbahjgdf" ] };
 		setupDiffFromCommitSHAsAndOptions(@"be0f001ff517a00b5b8e3c29ee6561e70f994e17", @"fe89ea0a8e70961b8a6344d9660c326d3f2eb0fe", options);
@@ -181,7 +180,8 @@
 		options = @{ GTDiffOptionsPathSpecArrayKey: @[ @"TestAppWindowController.h" ] };
 		setupDiffFromCommitSHAsAndOptions(@"be0f001ff517a00b5b8e3c29ee6561e70f994e17", @"fe89ea0a8e70961b8a6344d9660c326d3f2eb0fe", options);
 		expect(diff.deltaCount).to.equal(1);
-=======
+	});
+	
 	it(@"should correctly recognise binary and text files", ^{
 		setupDiffFromCommitSHAsAndOptions(@"6b0c1c8b8816416089c534e474f4c692a76ac14f", @"a4bca6b67a5483169963572ee3da563da33712f7", nil);
 		expect(diff.deltaCount).to.equal(3);
@@ -207,7 +207,6 @@
 			
 			*stop = YES;
 		}];
->>>>>>> 35797029
 	});
 });
 
